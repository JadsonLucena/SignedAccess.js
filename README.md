# SignedAccess
[![CodeQL](https://github.com/JadsonLucena/SignedAccess.js/actions/workflows/github-code-scanning/codeql/badge.svg)](https://github.com/JadsonLucena/SignedAccess.js/actions/workflows/github-code-scanning/codeql)
<<<<<<< HEAD
[![Test Pass](https://github.com/JadsonLucena/SignedAccess.js/workflows/Tests/badge.svg)](https://github.com/JadsonLucena/SignedAccess.js/actions?workflow=Tests)
[![Coverage Status](https://coveralls.io/repos/github/JadsonLucena/SignedAccess.js/badge.svg)](https://coveralls.io/github/JadsonLucena/SignedAccess.js)
=======
[![Test](https://github.com/JadsonLucena/SignedAccess.js/workflows/test/badge.svg)](https://github.com/JadsonLucena/SignedAccess.js/actions?workflow=test)
[![Coverage](https://coveralls.io/repos/github/JadsonLucena/SignedAccess.js/badge.svg)](https://coveralls.io/github/JadsonLucena/SignedAccess.js)
>>>>>>> 8085c627
[![JavaScript Style Guide](https://img.shields.io/badge/code_style-standard-brightgreen.svg)](https://standardjs.com)
[![Conventional Commits](https://img.shields.io/badge/Conventional%20Commits-1.0.0-%23FE5196?logo=conventionalcommits&logoColor=white)](https://conventionalcommits.org)

Sign and verify URLs and cookies to add a layer of protection to publicly accessible routes

## Which is?
A signed URL or signed cookie provides limited time and permission for non-credentialed origins to perform a number of specific actions on one resource or several based on a common prefix.
The subscription ensures that the permissions for a particular resource are not modified or tampered with.

## Features
- [x] Sign and verify URL and cookie
- [x] Freedom of choice in algorithm and encryption key
- [x] Access validity time
- [x] Possibility of using IP to prevent unauthorized access
- [x] Possibility to restrict which HTTP methods can be used in the request
- [x] Possibility to use nonce values to prevent replay attacks
- [x] Possibility to allow access to multiple URLs based on a common prefix


## Interfaces
```typescript
/**
 * @constructor
 * @throws {TypeError} Invalid key
 * @throws {TypeError} Invalid algorithm
 * @throws {TypeError|SyntaxError} Invalid ttl
 * @throws {AggregateError} Invalid arguments
 */
SignedAccess(
  key: string | ArrayBuffer | Buffer | TypedArray | DataView | KeyObject | CryptoKey, // https://nodejs.org/api/crypto.html#cryptocreatehmacalgorithm-key-options
  {
    algorithm = 'sha512',
<<<<<<< HEAD
    key = require('os').networkInterfaces().eth0[0]?.mac,
=======
>>>>>>> 8085c627
    ttl = 86400 // Time to Live in seconds (Natural number)
  }: {
    algorithm?: string, // https://nodejs.org/api/crypto.html#cryptogethashes
    ttl?: number // https://wikipedia.org/wiki/Time_to_live
  }
)
```

```typescript
<<<<<<< HEAD
// Getters
algorithm(): string
key(): string | ArrayBuffer | Buffer | TypedArray | DataView | KeyObject | CryptoKey
ttl(): number
```

```typescript
// Setters
=======
>>>>>>> 8085c627
/**
 * @throws {TypeError} Invalid algorithm
 * @see https://nodejs.org/api/crypto.html#cryptogethashes
 */
set algorithm(param?: string = 'sha512')
get algorithm(): string

/**
 * @throws {TypeError} Invalid key
 * @see https://nodejs.org/api/crypto.html#cryptocreatehmacalgorithm-key-options
 */
set key(param?: string | ArrayBuffer | Buffer | TypedArray | DataView | KeyObject | CryptoKey)
get key(): string | ArrayBuffer | Buffer | TypedArray | DataView | KeyObject | CryptoKey

/**
<<<<<<< HEAD
 * @throws {TypeError} Invalid ttl
=======
 * @throws {TypeError|SyntaxError} Invalid ttl
>>>>>>> 8085c627
 * @see https://wikipedia.org/wiki/Time_to_live
 */
set ttl(param?: number = 86400)
get ttl(): number
```

```typescript
/**
 * @method
 * @throws {TypeError} Invalid prefix
 * @throws {TypeError|SyntaxError} Invalid accessControlAllowMethods
 * @throws {TypeError} Invalid algorithm
 * @throws {TypeError} Invalid key
 * @throws {TypeError} Invalid nonce
<<<<<<< HEAD
 * @throws {TypeError} Invalid remoteAddress
 * @throws {SyntaxError} Invalid remoteAddress
 * @throws {TypeError} Invalid ttl
=======
 * @throws {TypeError|SyntaxError} Invalid remoteAddress
 * @throws {TypeError|SyntaxError} Invalid ttl
 * @throws {AggregateError} Invalid arguments
>>>>>>> 8085c627
 */
signCookie(
  prefix: string, // A prefix encodes a scheme (either http:// or https://), FQDN, and an optional path. Ending the path with a / is optional but recommended. The prefix shouldn't include query parameters or fragments such as ? or #.
  {
    accessControlAllowMethods = '*',
    algorithm = this.algorithm,
    key = this.key,
    nonce = '',
    remoteAddress = '',
    ttl = this.ttl
  }: {
    accessControlAllowMethods?: string, // https://developer.mozilla.org/en-US/docs/Web/HTTP/Headers/Access-Control-Allow-Methods
    algorithm?: string,
    key?: string | ArrayBuffer | Buffer | TypedArray | DataView | KeyObject | CryptoKey,
    nonce?: string, // https://openid.net/specs/openid-connect-core-1_0.html#NonceNotes
    remoteAddress?: string, // https://developer.mozilla.org/en-US/docs/Glossary/IP_Address
    ttl?: number
  }
): string // Cookie signed

/**
 * @method
 * @throws {TypeError} Invalid URL
 * @throws {TypeError} Invalid cookie
 * @throws {TypeError} Invalid algorithm
 * @throws {TypeError} Invalid key
 * @throws {TypeError} Invalid method
<<<<<<< HEAD
 * @throws {TypeError} Invalid remoteAddress
 * @throws {SyntaxError} Invalid remoteAddress
 * @throws {SyntaxError} method required
 * @throws {SyntaxError} remoteAddress required
=======
 * @throws {TypeError|SyntaxError} Invalid remoteAddress
 * @throws {AggregateError} Invalid arguments
 * @throws {Error} method required
 * @throws {Error} remoteAddress required
 * @throws {AggregateError} Invalid cookie
>>>>>>> 8085c627
 */
verifyCookie(
  url: string,
  cookie: string,
  {
    algorithm = this.algorithm,
    key = this.key,
    method = '', // will be required if it has been added to the signature
    remoteAddress = '' // will be required if it has been added to the signature
  }: {
    algorithm?: string,
    key?: string | ArrayBuffer | Buffer | TypedArray | DataView | KeyObject | CryptoKey,
    method?: string, // https://developer.mozilla.org/en-US/docs/Web/HTTP/Methods
    remoteAddress?: string
  }
): boolean

/**
 * @method
 * @throws {TypeError} Invalid URL
 * @throws {TypeError} Invalid algorithm
 * @throws {TypeError|SyntaxError} Invalid accessControlAllowMethods
 * @throws {TypeError} Invalid key
 * @throws {TypeError} Invalid nonce
<<<<<<< HEAD
 * @throws {TypeError} Invalid pathname
 * @throws {TypeError} Invalid remoteAddress
 * @throws {SyntaxError} Invalid remoteAddress
 * @throws {TypeError} Invalid ttl
=======
 * @throws {TypeError|SyntaxError} Invalid pathname
 * @throws {TypeError|SyntaxError} Invalid remoteAddress
 * @throws {TypeError|SyntaxError} Invalid ttl
 * @throws {AggregateError} Invalid arguments
>>>>>>> 8085c627
 */
signURL(
  url: string,
  {
    accessControlAllowMethods = '*',
    algorithm = this.algorithm,
    key = this.key,
    nonce = '',
    pathname = '', // Must be a valid path contained in the url
    remoteAddress = '',
    ttl = this.ttl
  }: {
    accessControlAllowMethods?: string,
    algorithm?: string,
    key?: string | ArrayBuffer | Buffer | TypedArray | DataView | KeyObject | CryptoKey,
    nonce?: string,
    pathname?: string, // https://developer.mozilla.org/en-US/docs/Web/API/URL/pathname
    remoteAddress?: string,
    ttl?: number
  }
): string // URL signed

/**
 * @method
 * @throws {TypeError} Invalid URL
 * @throws {TypeError} Invalid algorithm
 * @throws {TypeError} Invalid key
 * @throws {TypeError} Invalid method
<<<<<<< HEAD
 * @throws {TypeError} Invalid remoteAddress
 * @throws {SyntaxError} Invalid remoteAddress
 * @throws {SyntaxError} method required
 * @throws {SyntaxError} remoteAddress required
=======
 * @throws {TypeError|SyntaxError} Invalid remoteAddress
 * @throws {AggregateError} Invalid arguments
 * @throws {Error} method required
 * @throws {Error} remoteAddress required
 * @throws {AggregateError} Invalid URL
>>>>>>> 8085c627
 */
verifyURL(
  url: string,
  {
    algorithm = this.algorithm,
    key = this.key,
    method = '',
    remoteAddress = ''
  }: {
    algorithm?: string,
    key?: string | ArrayBuffer | Buffer | TypedArray | DataView | KeyObject | CryptoKey,
    method?: string,
    remoteAddress?: string
  }
): boolean
```

> It is recommended to end all pathnames with / unless you intentionally choose to end the pathname with a partial filename.\
> The pathname /data grants access to at least two of the following URLs:\
> example.com/database\
> example.com/data/file1

> The signURL method needs to save the information in the searchParams, so the "expires, ip, method, nonce, prefix and signature" queries are reserved for this module's control. If your original url has one of these queries previously, it will be removed or overwritten to avoid conflicts in the signature verification.

> The nonce is signed in the cookie or URL, but it's up to your application to save them and check if they've already been used.

## Specifications
We strive to maintain complete code coverage in tests. With that, we provide all the necessary use cases for a good understanding of how this module works. See: [test/SignedAccess.spec.js](https://github.com/JadsonLucena/SignedAccess.js/blob/main/test/SignedAccess.spec.js)<|MERGE_RESOLUTION|>--- conflicted
+++ resolved
@@ -1,12 +1,7 @@
 # SignedAccess
 [![CodeQL](https://github.com/JadsonLucena/SignedAccess.js/actions/workflows/github-code-scanning/codeql/badge.svg)](https://github.com/JadsonLucena/SignedAccess.js/actions/workflows/github-code-scanning/codeql)
-<<<<<<< HEAD
-[![Test Pass](https://github.com/JadsonLucena/SignedAccess.js/workflows/Tests/badge.svg)](https://github.com/JadsonLucena/SignedAccess.js/actions?workflow=Tests)
-[![Coverage Status](https://coveralls.io/repos/github/JadsonLucena/SignedAccess.js/badge.svg)](https://coveralls.io/github/JadsonLucena/SignedAccess.js)
-=======
 [![Test](https://github.com/JadsonLucena/SignedAccess.js/workflows/test/badge.svg)](https://github.com/JadsonLucena/SignedAccess.js/actions?workflow=test)
 [![Coverage](https://coveralls.io/repos/github/JadsonLucena/SignedAccess.js/badge.svg)](https://coveralls.io/github/JadsonLucena/SignedAccess.js)
->>>>>>> 8085c627
 [![JavaScript Style Guide](https://img.shields.io/badge/code_style-standard-brightgreen.svg)](https://standardjs.com)
 [![Conventional Commits](https://img.shields.io/badge/Conventional%20Commits-1.0.0-%23FE5196?logo=conventionalcommits&logoColor=white)](https://conventionalcommits.org)
 
@@ -39,10 +34,6 @@
   key: string | ArrayBuffer | Buffer | TypedArray | DataView | KeyObject | CryptoKey, // https://nodejs.org/api/crypto.html#cryptocreatehmacalgorithm-key-options
   {
     algorithm = 'sha512',
-<<<<<<< HEAD
-    key = require('os').networkInterfaces().eth0[0]?.mac,
-=======
->>>>>>> 8085c627
     ttl = 86400 // Time to Live in seconds (Natural number)
   }: {
     algorithm?: string, // https://nodejs.org/api/crypto.html#cryptogethashes
@@ -52,17 +43,6 @@
 ```
 
 ```typescript
-<<<<<<< HEAD
-// Getters
-algorithm(): string
-key(): string | ArrayBuffer | Buffer | TypedArray | DataView | KeyObject | CryptoKey
-ttl(): number
-```
-
-```typescript
-// Setters
-=======
->>>>>>> 8085c627
 /**
  * @throws {TypeError} Invalid algorithm
  * @see https://nodejs.org/api/crypto.html#cryptogethashes
@@ -78,11 +58,7 @@
 get key(): string | ArrayBuffer | Buffer | TypedArray | DataView | KeyObject | CryptoKey
 
 /**
-<<<<<<< HEAD
- * @throws {TypeError} Invalid ttl
-=======
  * @throws {TypeError|SyntaxError} Invalid ttl
->>>>>>> 8085c627
  * @see https://wikipedia.org/wiki/Time_to_live
  */
 set ttl(param?: number = 86400)
@@ -97,15 +73,9 @@
  * @throws {TypeError} Invalid algorithm
  * @throws {TypeError} Invalid key
  * @throws {TypeError} Invalid nonce
-<<<<<<< HEAD
- * @throws {TypeError} Invalid remoteAddress
- * @throws {SyntaxError} Invalid remoteAddress
- * @throws {TypeError} Invalid ttl
-=======
  * @throws {TypeError|SyntaxError} Invalid remoteAddress
  * @throws {TypeError|SyntaxError} Invalid ttl
  * @throws {AggregateError} Invalid arguments
->>>>>>> 8085c627
  */
 signCookie(
   prefix: string, // A prefix encodes a scheme (either http:// or https://), FQDN, and an optional path. Ending the path with a / is optional but recommended. The prefix shouldn't include query parameters or fragments such as ? or #.
@@ -133,18 +103,11 @@
  * @throws {TypeError} Invalid algorithm
  * @throws {TypeError} Invalid key
  * @throws {TypeError} Invalid method
-<<<<<<< HEAD
- * @throws {TypeError} Invalid remoteAddress
- * @throws {SyntaxError} Invalid remoteAddress
- * @throws {SyntaxError} method required
- * @throws {SyntaxError} remoteAddress required
-=======
  * @throws {TypeError|SyntaxError} Invalid remoteAddress
  * @throws {AggregateError} Invalid arguments
  * @throws {Error} method required
  * @throws {Error} remoteAddress required
  * @throws {AggregateError} Invalid cookie
->>>>>>> 8085c627
  */
 verifyCookie(
   url: string,
@@ -169,17 +132,10 @@
  * @throws {TypeError|SyntaxError} Invalid accessControlAllowMethods
  * @throws {TypeError} Invalid key
  * @throws {TypeError} Invalid nonce
-<<<<<<< HEAD
- * @throws {TypeError} Invalid pathname
- * @throws {TypeError} Invalid remoteAddress
- * @throws {SyntaxError} Invalid remoteAddress
- * @throws {TypeError} Invalid ttl
-=======
  * @throws {TypeError|SyntaxError} Invalid pathname
  * @throws {TypeError|SyntaxError} Invalid remoteAddress
  * @throws {TypeError|SyntaxError} Invalid ttl
  * @throws {AggregateError} Invalid arguments
->>>>>>> 8085c627
  */
 signURL(
   url: string,
@@ -208,18 +164,11 @@
  * @throws {TypeError} Invalid algorithm
  * @throws {TypeError} Invalid key
  * @throws {TypeError} Invalid method
-<<<<<<< HEAD
- * @throws {TypeError} Invalid remoteAddress
- * @throws {SyntaxError} Invalid remoteAddress
- * @throws {SyntaxError} method required
- * @throws {SyntaxError} remoteAddress required
-=======
  * @throws {TypeError|SyntaxError} Invalid remoteAddress
  * @throws {AggregateError} Invalid arguments
  * @throws {Error} method required
  * @throws {Error} remoteAddress required
  * @throws {AggregateError} Invalid URL
->>>>>>> 8085c627
  */
 verifyURL(
   url: string,
