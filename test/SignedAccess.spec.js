--- conflicted
+++ resolved
@@ -10,11 +10,6 @@
 
 describe('constructor', () => {
   test('type guards', () => {
-<<<<<<< HEAD
-    ['xpto', 0, false, null].forEach(input => expect(() => new SignedAccess({ algorithm: input })).toThrowError(new TypeError('Invalid algorithm')));
-    ['xpto', '', 0, Infinity, NaN, false, null].forEach(input => expect(() => new SignedAccess({ ttl: input })).toThrowError(new TypeError('Invalid ttl')));
-    [0, false, null].forEach(input => expect(() => new SignedAccess({ key: input })).toThrowError(new TypeError('Invalid key')))
-=======
     ['xpto', 0, false, null].forEach(input => expect(() => new SignedAccess(key, { algorithm: input })).toThrowError(new TypeError('Invalid algorithm')));
     ['xpto', '', 0, Infinity, NaN, false, null].forEach(input => expect(() => new SignedAccess(key, { ttl: input })).toThrow('Invalid ttl'));
     [false, null, undefined].forEach(input => expect(() => new SignedAccess(input)).toThrowError(new TypeError('Invalid key')))
@@ -27,7 +22,6 @@
       new TypeError('Invalid algorithm'),
       new Error('Invalid ttl')
     ], 'Invalid arguments'))
->>>>>>> 8085c627
   })
 
   test('default values', () => {
@@ -41,21 +35,12 @@
   test('custom values', () => {
     const signedAccess = new SignedAccess(key, {
       algorithm: 'md5',
-<<<<<<< HEAD
-      ttl: 1,
-      key: 'xpto'
-=======
       ttl: 1
->>>>>>> 8085c627
     })
 
     expect(signedAccess.algorithm).toBe('md5')
     expect(signedAccess.ttl).toBe(1)
-<<<<<<< HEAD
-    expect(signedAccess.key).toBe('xpto')
-=======
     expect(signedAccess.key).toBe(key)
->>>>>>> 8085c627
 
     signedAccess.algorithm = 'sha256'
     signedAccess.ttl = 3600
@@ -73,15 +58,6 @@
   test('type guards', () => {
     [undefined, 0, false, null].forEach(input => expect(() => signedAccess.signURL(input)).toThrowError(new TypeError('Invalid URL')));
     ['xpto', 0, false, null].forEach(input => expect(() => signedAccess.signURL(url, { algorithm: input })).toThrowError(new TypeError('Invalid algorithm')));
-<<<<<<< HEAD
-    ['tomorrow', 0, false, null].forEach(input => expect(() => signedAccess.signURL(url, { ttl: input })).toThrowError(new TypeError('Invalid ttl')));
-    [127001, 0, false, null].forEach(input => expect(() => signedAccess.signURL(url, { remoteAddress: input })).toThrowError(new TypeError('Invalid remoteAddress')));
-    ['127.000.000.001', '127.0.0.1/24', 'fhqwhgads'].forEach(input => expect(() => signedAccess.signURL(url, { remoteAddress: input })).toThrowError(new SyntaxError('Invalid remoteAddress')));
-    [0, false, null].forEach(input => expect(() => signedAccess.signURL(url, { key: input })).toThrowError(new TypeError('Invalid key')));
-    ['GETTER', 0, false, null].forEach(input => expect(() => signedAccess.signURL(url, { accessControlAllowMethods: input })).toThrowError(new TypeError('Invalid accessControlAllowMethods')));
-    [0, false, null].forEach(input => expect(() => signedAccess.signURL(url, { nonce: input })).toThrowError(new TypeError('Invalid nonce')));
-    ['/github/', 0, false, null].forEach(input => expect(() => signedAccess.signURL(url, { pathname: input })).toThrowError(new TypeError('Invalid pathname')))
-=======
     ['tomorrow', 0, false, null].forEach(input => expect(() => signedAccess.signURL(url, { ttl: input })).toThrow('Invalid ttl'));
     ['127.000.000.001', '127.0.0.1/24', 'fhqwhgads', 127001, 0, false, null].forEach(input => expect(() => signedAccess.signURL(url, { remoteAddress: input })).toThrow('Invalid remoteAddress'));
     [0, false, null].forEach(input => expect(() => signedAccess.signURL(url, { key: input })).toThrowError(new TypeError('Invalid key')));
@@ -106,7 +82,6 @@
       new Error('Invalid remoteAddress'),
       new Error('Invalid ttl')
     ], 'Invalid arguments'))
->>>>>>> 8085c627
   })
 
   test('default values', () => {
@@ -186,12 +161,6 @@
 
     [undefined, 0, false, null].forEach(input => expect(() => signedAccess.verifyURL(input)).toThrowError(new TypeError('Invalid URL')));
     ['xpto', 0, false, null].forEach(input => expect(() => signedAccess.verifyURL(signedURL, { algorithm: input })).toThrowError(new TypeError('Invalid algorithm')));
-<<<<<<< HEAD
-    [127001, 0, false, null].forEach(input => expect(() => signedAccess.verifyURL(signedURL, { remoteAddress: input })).toThrowError(new TypeError('Invalid remoteAddress')));
-    ['127.000.000.001', '127.0.0.1/24', 'fhqwhgads'].forEach(input => expect(() => signedAccess.verifyURL(signedURL, { remoteAddress: input })).toThrowError(new SyntaxError('Invalid remoteAddress')));
-    [0, false, null].forEach(input => expect(() => signedAccess.verifyURL(signedURL, { key: input })).toThrowError(new TypeError('Invalid key')));
-    ['GETTER', 0, false, null].forEach(input => expect(() => signedAccess.verifyURL(signedURL, { method: input })).toThrowError(new TypeError('Invalid method')))
-=======
     ['127.000.000.001', '127.0.0.1/24', 'fhqwhgads', 127001, 0, false, null].forEach(input => expect(() => signedAccess.verifyURL(signedURL, { remoteAddress: input })).toThrow('Invalid remoteAddress'));
     [0, false, null].forEach(input => expect(() => signedAccess.verifyURL(signedURL, { key: input })).toThrowError(new TypeError('Invalid key')));
     ['GETTER', 0, false, null].forEach(input => expect(() => signedAccess.verifyURL(signedURL, { method: input })).toThrowError(new TypeError('Invalid method')))
@@ -214,7 +183,6 @@
       new Error('method required'),
       new Error('remoteAddress required')
     ], 'Invalid URL'))
->>>>>>> 8085c627
   })
 
   test('default values', () => {
@@ -235,11 +203,7 @@
 
     signedURL = signedAccess.signURL(url, { remoteAddress: '127.0.0.1' })
 
-<<<<<<< HEAD
-    expect(() => signedAccess.verifyURL(signedURL)).toThrowError(new SyntaxError('remoteAddress required'))
-=======
     expect(() => signedAccess.verifyURL(signedURL)).toThrowError(new Error('remoteAddress required'))
->>>>>>> 8085c627
     expect(signedAccess.verifyURL(signedURL, { remoteAddress: '142.251.129.78' })).toBeFalsy()
     expect(signedAccess.verifyURL(signedURL, { remoteAddress: '127.0.0.1' })).toBeTruthy()
 
@@ -250,11 +214,7 @@
 
     signedURL = signedAccess.signURL(url, { accessControlAllowMethods: 'POST' })
 
-<<<<<<< HEAD
-    expect(() => signedAccess.verifyURL(signedURL)).toThrowError(new SyntaxError('method required'))
-=======
     expect(() => signedAccess.verifyURL(signedURL)).toThrowError(new Error('method required'))
->>>>>>> 8085c627
     expect(signedAccess.verifyURL(signedURL, { method: 'PATCH' })).toBeFalsy()
     expect(signedAccess.verifyURL(signedURL, { method: 'POST' })).toBeTruthy()
 
@@ -291,13 +251,8 @@
 
     mockSignedURL = `https://github.com/JadsonLucena/WebSocket.js?${new URL(signedURL).searchParams.toString()}`
 
-<<<<<<< HEAD
-    expect(() => signedAccess.verifyURL(mockSignedURL, { method: 'POST' })).toThrowError(new SyntaxError('remoteAddress required'))
-    expect(() => signedAccess.verifyURL(mockSignedURL, { remoteAddress: '142.251.129.78' })).toThrowError(new SyntaxError('method required'))
-=======
     expect(() => signedAccess.verifyURL(mockSignedURL, { method: 'POST' })).toThrowError(new Error('remoteAddress required'))
     expect(() => signedAccess.verifyURL(mockSignedURL, { remoteAddress: '142.251.129.78' })).toThrowError(new Error('method required'))
->>>>>>> 8085c627
     expect(signedAccess.verifyURL(mockSignedURL, {
       remoteAddress: '142.251.129.78',
       method: 'DELETE'
@@ -323,14 +278,6 @@
   test('type guards', () => {
     [undefined, 0, false, null].forEach(input => expect(() => signedAccess.signCookie(input)).toThrowError(new TypeError('Invalid prefix')));
     ['xpto', 0, false, null].forEach(input => expect(() => signedAccess.signCookie(prefix, { algorithm: input })).toThrowError(new TypeError('Invalid algorithm')));
-<<<<<<< HEAD
-    ['tomorrow', 0, false, null].forEach(input => expect(() => signedAccess.signCookie(prefix, { ttl: input })).toThrowError(new TypeError('Invalid ttl')));
-    [127001, 0, false, null].forEach(input => expect(() => signedAccess.signCookie(prefix, { remoteAddress: input })).toThrowError(new TypeError('Invalid remoteAddress')));
-    ['127.000.000.001', '127.0.0.1/24', 'fhqwhgads'].forEach(input => expect(() => signedAccess.signCookie(prefix, { remoteAddress: input })).toThrowError(new SyntaxError('Invalid remoteAddress')));
-    [0, false, null].forEach(input => expect(() => signedAccess.signCookie(prefix, { key: input })).toThrowError(new TypeError('Invalid key')));
-    ['GETTER', 0, false, null].forEach(input => expect(() => signedAccess.signCookie(prefix, { accessControlAllowMethods: input })).toThrowError(new TypeError('Invalid accessControlAllowMethods')));
-    [0, false, null].forEach(input => expect(() => signedAccess.signCookie(prefix, { nonce: input })).toThrowError(new TypeError('Invalid nonce')))
-=======
     ['tomorrow', 0, false, null].forEach(input => expect(() => signedAccess.signCookie(prefix, { ttl: input })).toThrow('Invalid ttl'));
     ['127.000.000.001', '127.0.0.1/24', 'fhqwhgads', 127001, 0, false, null].forEach(input => expect(() => signedAccess.signCookie(prefix, { remoteAddress: input })).toThrow('Invalid remoteAddress'));
     [0, false, null].forEach(input => expect(() => signedAccess.signCookie(prefix, { key: input })).toThrowError(new TypeError('Invalid key')));
@@ -352,7 +299,6 @@
       new Error('Invalid remoteAddress'),
       new Error('Invalid ttl')
     ], 'Invalid arguments'))
->>>>>>> 8085c627
   })
 
   test('default values', () => {
@@ -412,12 +358,6 @@
     [undefined, 0, false, null].forEach(input => expect(() => signedAccess.verifyCookie(input, signedCookie)).toThrowError(new TypeError('Invalid URL')));
     [undefined, 0, false, null].forEach(input => expect(() => signedAccess.verifyCookie(mockURL, input)).toThrowError(new TypeError('Invalid cookie')));
     ['xpto', 0, false, null].forEach(input => expect(() => signedAccess.verifyCookie(mockURL, signedCookie, { algorithm: input })).toThrowError(new TypeError('Invalid algorithm')));
-<<<<<<< HEAD
-    [127001, 0, false, null].forEach(input => expect(() => signedAccess.verifyCookie(mockURL, signedCookie, { remoteAddress: input })).toThrowError(new TypeError('Invalid remoteAddress')));
-    ['127.000.000.001', '127.0.0.1/24', 'fhqwhgads'].forEach(input => expect(() => signedAccess.verifyCookie(mockURL, signedCookie, { remoteAddress: input })).toThrowError(new SyntaxError('Invalid remoteAddress')));
-    [0, false, null].forEach(input => expect(() => signedAccess.verifyCookie(mockURL, signedCookie, { key: input })).toThrowError(new TypeError('Invalid key')));
-    ['GETTER', 0, false, null].forEach(input => expect(() => signedAccess.verifyCookie(mockURL, signedCookie, { method: input })).toThrowError(new TypeError('Invalid method')))
-=======
     ['127.000.000.001', '127.0.0.1/24', 'fhqwhgads', 127001, 0, false, null].forEach(input => expect(() => signedAccess.verifyCookie(mockURL, signedCookie, { remoteAddress: input })).toThrow('Invalid remoteAddress'));
     [0, false, null].forEach(input => expect(() => signedAccess.verifyCookie(mockURL, signedCookie, { key: input })).toThrowError(new TypeError('Invalid key')));
     ['GETTER', 0, false, null].forEach(input => expect(() => signedAccess.verifyCookie(mockURL, signedCookie, { method: input })).toThrowError(new TypeError('Invalid method')))
@@ -441,7 +381,6 @@
       new Error('method required'),
       new Error('remoteAddress required')
     ], 'Invalid cookie'))
->>>>>>> 8085c627
   })
 
   test('default values', () => {
@@ -466,11 +405,7 @@
 
     signedCookie = signedAccess.signCookie(prefix, { remoteAddress: '127.0.0.1' })
 
-<<<<<<< HEAD
-    expect(() => signedAccess.verifyCookie(mockURL, signedCookie)).toThrowError(new SyntaxError('remoteAddress required'))
-=======
     expect(() => signedAccess.verifyCookie(mockURL, signedCookie)).toThrowError(new Error('remoteAddress required'))
->>>>>>> 8085c627
     expect(signedAccess.verifyCookie(mockURL, signedCookie, { remoteAddress: '142.251.129.78' })).toBeFalsy()
     expect(signedAccess.verifyCookie(mockURL, signedCookie, { remoteAddress: '127.0.0.1' })).toBeTruthy()
 
@@ -481,11 +416,7 @@
 
     signedCookie = signedAccess.signCookie(prefix, { accessControlAllowMethods: 'POST' })
 
-<<<<<<< HEAD
-    expect(() => signedAccess.verifyCookie(mockURL, signedCookie)).toThrowError(new SyntaxError('method required'))
-=======
     expect(() => signedAccess.verifyCookie(mockURL, signedCookie)).toThrowError(new Error('method required'))
->>>>>>> 8085c627
     expect(signedAccess.verifyCookie(mockURL, signedCookie, { method: 'PATCH' })).toBeFalsy()
     expect(signedAccess.verifyCookie(mockURL, signedCookie, { method: 'POST' })).toBeTruthy()
 
@@ -505,13 +436,8 @@
       nonce: crypto.randomUUID()
     })
 
-<<<<<<< HEAD
-    expect(() => signedAccess.verifyCookie(mockURL, signedCookie, { method: 'POST' })).toThrowError(new SyntaxError('remoteAddress required'))
-    expect(() => signedAccess.verifyCookie(mockURL, signedCookie, { remoteAddress: '142.251.129.78' })).toThrowError(new SyntaxError('method required'))
-=======
     expect(() => signedAccess.verifyCookie(mockURL, signedCookie, { method: 'POST' })).toThrowError(new Error('remoteAddress required'))
     expect(() => signedAccess.verifyCookie(mockURL, signedCookie, { remoteAddress: '142.251.129.78' })).toThrowError(new Error('method required'))
->>>>>>> 8085c627
     expect(signedAccess.verifyCookie(mockURL, signedCookie, {
       remoteAddress: '142.251.129.78',
       method: 'DELETE'
