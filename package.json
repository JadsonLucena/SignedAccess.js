{
  "name": "@jadsonlucena/signedaccess",
<<<<<<< HEAD
  "version": "1.2.0",
=======
  "version": "2.0.0",
>>>>>>> 8085c627
  "description": "Sign and verify URLs and cookies to add a layer of protection to publicly accessible routes",
  "main": "./src/SignedAccess.js",
  "engines": {
    "node": ">=12"
  },
  "scripts": {
    "test": "jest --coverage ./test",
    "lint": "eslint ./src ./test --ext .js"
  },
  "files": [
    "src/",
    "README.md",
    "LICENSE"
  ],
  "repository": {
    "type": "git",
    "url": "git+https://github.com/JadsonLucena/SignedAccess.js.git"
  },
  "keywords": [
    "signed-access",
    "signed-url",
    "signed-cookie",
    "signed-requests",
    "presigned-url",
    "access-control",
    "access-integrity",
    "access-token",
    "token-url",
    "session-security"
  ],
  "author": "JadsonLucena <jadsonlucena@gmail.com> (https://github.com/JadsonLucena)",
  "license": "MIT",
  "bugs": {
    "url": "https://github.com/JadsonLucena/SignedAccess.js/issues"
  },
  "homepage": "https://github.com/JadsonLucena/SignedAccess.js#readme",
  "devDependencies": {
    "jest": "latest",
    "eslint": "latest",
    "eslint-config-standard": "latest",
    "eslint-plugin-jest": "latest",
    "@commitlint/cli": "latest",
    "@commitlint/config-conventional": "latest"
  },
  "jest": {
    "collectCoverage": true,
    "verbose": true,
    "collectCoverageFrom": ["./src/*.js"],
    "coverageReporters": ["clover", "json", "lcov", "text", "html"],
    "coverageThreshold": {
      "global": {
        "branches": 100,
        "functions": 100,
        "lines": 100,
        "statements": 100
      }
    }
  },
  "eslintConfig": {
    "plugins": ["jest"],
    "env": {
      "jest/globals": true
    },
    "extends": "standard"
  },
  "commitlint": {
    "extends": ["@commitlint/config-conventional"]
  }
}<|MERGE_RESOLUTION|>--- conflicted
+++ resolved
@@ -1,10 +1,6 @@
 {
   "name": "@jadsonlucena/signedaccess",
-<<<<<<< HEAD
-  "version": "1.2.0",
-=======
   "version": "2.0.0",
->>>>>>> 8085c627
   "description": "Sign and verify URLs and cookies to add a layer of protection to publicly accessible routes",
   "main": "./src/SignedAccess.js",
   "engines": {
